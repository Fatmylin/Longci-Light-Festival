--- conflicted
+++ resolved
@@ -1,1158 +1,1146 @@
-<!DOCTYPE html>
-<html lang="zh-CN">
-  <head>
-    <meta charset="UTF-8" />
-    <meta
-      name="viewport"
-      content="width=device-width, initial-scale=1.0, user-scalable=no"
-    />
-    <!-- <link href="./font/stylesheet.css" rel="stylesheet" type="text/css" /> -->
-    <link
-      href="https://cdn.jsdelivr.net/npm/bootstrap@5.1.1/dist/css/bootstrap.min.css"
-      rel="stylesheet"
-      integrity="sha384-F3w7mX95PdgyTmZZMECAngseQB83DfGTowi0iMjiWaeVhAn4FJkqJByhZMI3AhiU"
-      crossorigin="anonymous"
-    />
-    <script
-      src="https://cdnjs.cloudflare.com/ajax/libs/jquery/3.7.1/jquery.min.js"
-      integrity="sha512-v2CJ7UaYy4JwqLDIrZUI/4hqeoQieOmAZNXBeQyjo21dadnwR+8ZaIJVT8EE2iyI61OV8e6M8PP2/4hpQINQ/g=="
-      crossorigin="anonymous"
-      referrerpolicy="no-referrer"
-    ></script>
-    <script src="https://cdn.socket.io/4.0.0/socket.io.min.js"></script>
-
-    <title>龍火餘燼</title>
-    <style>
-      /* styles.css */
-      @import url("./font/stylesheet.css");
-      @font-face {
-        font-family: SweiSpringCJKtc-SemiBold;
-        src: url(https://cdn.jsdelivr.net/gh/max32002/swei-spring@1.068/WebFont/CJK%20TC/SweiSpringCJKtc-SemiBold.woff2)
-            format("woff2"),
-          url(https://cdn.jsdelivr.net/gh/max32002/swei-spring@1.068/WebFont/CJK%20TC/SweiSpringCJKtc-SemiBold.woff)
-            format("woff");
-      }
-
-      * {
-        margin: 0;
-        padding: 0;
-        box-sizing: border-box;
-        line-height: 1.6;
-      }
-
-      html,
-      body {
-        /* reset default inner and outer space to avoid oversizing */
-        margin: 0;
-        padding: 0;
-        /* padding-top: 100px; */
-        height: auto;
-        width: 100%;
-        background-color: black;
-        /* background-image: url("./image/bg.png"); */
-        background-size: cover;
-        background-repeat: no-repeat;
-        background-position-y: bottom;
-      }
-
-      .content {
-        padding: 2rem;
-        overflow-x: hidden;
-      }
-
-      .footer {
-        color: white;
-        text-align: center;
-        /* margin-top: 2rem; */
-        bottom: 5px;
-        position: absolute;
-        width: 100%;
-      }
-
-      .container-bg {
-        /* width: 480px; */
-        /* height: 100vh; */
-        /*width: 100%;
-        margin-left: auto;
-        margin-right: auto; */
-        width: 100%;
-        max-width: 100%;
-        box-sizing: border-box;
-        /* background-image: url("./image/bg.gif"); */
-        position: relative;
-        background-size: cover;
-        background-repeat: no-repeat;
-        /* background-position-y: -50px; */
-        background-position: bottom;
-      }
-      .maskPart {
-        height: 90vh;
-        width: 100%;
-        max-width: 100%;
-        box-sizing: border-box;
-        background-image: url("./image/04-pic-ScreenMask.png");
-        position: absolute;
-        background-size: cover;
-        background-repeat: no-repeat;
-        opacity: 0.8;
-        background-blend-mode: overlay;
-        z-index: 3;
-        /* pointer-events: none; */
-      }
-
-      .gameCon {
-        transform: translate(-50%, -45%) scale(0.6);
-        top: 50%;
-        left: 50%;
-        transition: transform 0.5s ease-in-out;
-      }
-
-      .countDown {
-        width: 100%;
-        color: white;
-        font-size: 1.8rem;
-        transform: translateY(-6rem);
-        align-items: baseline;
-        text-shadow: 0 0 5px rgba(255, 255, 255, 0.6),
-          /* 第一层光晕 */ 0 0 10px rgba(255, 255, 255, 0.5),
-          /* 第二层光晕 */ 0 0 15px rgba(255, 255, 255, 0.4),
-          /* 第三层光晕 */ 0 0 20px rgba(255, 255, 255, 0.3);
-        z-index: 2;
-      }
-
-      .background-circle {
-        background-image: url(./image/bg-circle-final.png);
-        background-size: 88%;
-        background-position: center;
-        background-repeat: no-repeat; /* or 'repeat', 'repeat-x', 'repeat-y' */
-      }
-
-      #board {
-        position: relative;
-        display: grid;
-        grid-template-columns: repeat(10, 49px);
-        grid-template-rows: repeat(10, 47px);
-        gap: 1px;
-        border-radius: 100%;
-        overflow: hidden;
-        transform: scale(0.92);
-      }
-
-      #board2 {
-        /* display: grid; */
-        /* grid-template-columns: repeat(15, 45px);
-        grid-template-rows: repeat(15, 45px); */
-        display: flex;
-        gap: 1px;
-        border-radius: 100%;
-        overflow: hidden;
-        position: absolute;
-        width: 128%;
-        height: 128%;
-      }
-
-      #boardShadow {
-        /* display: grid; */
-        /* grid-template-columns: repeat(15, 45px);
-        grid-template-rows: repeat(15, 45px); */
-        display: flex;
-        gap: 1px;
-        border-radius: 100%;
-        overflow: hidden;
-        position: absolute;
-        width: 113%;
-        height: 113%;
-        box-shadow: 0 0px 20px 10px rgba(255, 255, 255, 0.7);
-      }
-
-      .circle-container {
-        display: none; /* Enables flexbox */
-        justify-content: center; /* Centers items horizontally */
-        align-items: center; /* Centers items vertically */
-        position: relative; /* Positions children relative to the container */
-        transition: transform 0.5s ease-in-out;
-      }
-
-      .cell {
-        width: 50px;
-        height: 50px;
-        border-radius: 50%;
-        -webkit-transition: background-color 1000ms linear;
-        -ms-transition: background-color 1000ms linear;
-        transition: background-color 1000ms linear;
-        background-size: cover; /* or 'contain', 'auto', specific size (e.g., '100px 100px') */
-        background-position: center; /* or 'top', 'bottom', 'left', 'right', etc. */
-        background-repeat: no-repeat; /* or 'repeat', 'repeat-x', 'repeat-y' */
-        /* Start the shake animation and make the animation last for 0.5 seconds */
-        animation: breathing 1.5s;
-
-        /* When the animation is finished, start again */
-        animation-iteration-count: infinite;
-        /* 讓細胞呈現圓形 */
-      }
-
-      @keyframes breathing {
-        0% {
-          -webkit-transform: scale(0.9);
-          -ms-transform: scale(0.9);
-          transform: scale(0.9);
-        }
-
-        25% {
-          -webkit-transform: scale(0.95);
-          -ms-transform: scale(0.95);
-          transform: scale(0.95);
-        }
-
-        60% {
-          -webkit-transform: scale(0.9);
-          -ms-transform: scale(0.9);
-          transform: scale(0.9);
-        }
-
-        100% {
-          -webkit-transform: scale(0.9);
-          -ms-transform: scale(0.9);
-          transform: scale(0.9);
-        }
-      }
-
-      /* 顏色數組 */
-      .magenta {
-        background-image: url(./image/pic-cell-pink.png);
-        -webkit-transition: background-color 1000ms linear;
-        -ms-transition: background-color 1000ms linear;
-        transition: background-color 1000ms linear;
-        /* 粉紅色 */
-      }
-
-      .blue {
-        background-image: url(./image/pic-cell-blue.png);
-        -webkit-transition: background-color 1000ms linear;
-        -ms-transition: background-color 1000ms linear;
-        transition: background-color 1000ms linear;
-        /* 藍色 */
-      }
-
-      .red {
-        background-image: url(./image/pic-cell-red.png);
-        -webkit-transition: background-color 1000ms linear;
-        -ms-transition: background-color 1000ms linear;
-        transition: background-color 1000ms linear;
-        /* 紅色 */
-      }
-
-      .green {
-        background-image: url(./image/pic-cell-green.png);
-        -webkit-transition: background-color 1000ms linear;
-        -ms-transition: background-color 1000ms linear;
-        transition: background-color 1000ms linear;
-        /* 綠色 */
-      }
-
-      .button-container {
-        margin-top: 100px;
-        text-align: center;
-      }
-
-      .colorBG {
-        position: absolute;
-        bottom: -15px;
-        z-index: 3;
-        width: 100%;
-        display: none;
-      }
-
-      .colorBGO {
-        position: absolute;
-        z-index: 3;
-        width: 230%;
-        display: none;
-      }
-
-      #loading-cover {
-        position: fixed;
-        top: 0;
-        left: 0;
-        width: 100%;
-        height: 100%;
-        background: black;
-        z-index: 9999;
-        display: flex;
-        justify-content: center;
-        align-items: center;
-        transition: opacity 0.8s ease; /* 渐进效果 */
-        opacity: 1; /* 初始完全不透明 */
-        display: flex;
-      }
-      #loading-cover.hidden {
-        opacity: 0;
-        pointer-events: none;
-      }
-      @keyframes ripple-effect {
-        0% {
-          transform: scale(1); /* 初始大小 */
-          opacity: 0; /* 初始不透明 */
-        }
-        50% {
-          opacity: 1; /* 最終透明 */
-        }
-        100% {
-          transform: scale(1.6); /* 最終放大 2 倍 */
-          opacity: 0; /* 最終透明 */
-        }
-      }
-
-      /* 為 .ripple2 和 .ripple3 應用動畫 */
-      .ripple2,
-      .ripple3 {
-        animation: ripple-effect 3s ease-in-out infinite; /* 3秒內循環動畫 */
-        transform-origin: center center;
-      }
-
-      /* 可以調整不同的時間延遲來讓它們不同步 */
-      .ripple2 {
-        animation-delay: 0s; /* 無延遲 */
-      }
-      .ripple3 {
-        animation-delay: 1s; /* 延遲1秒啟動 */
-      }
-
-      @keyframes rotate-clockwise {
-        from {
-          transform: rotate(0deg);
-        }
-        to {
-          transform: rotate(360deg);
-        }
-      }
-      @keyframes rotate-counterclockwise {
-        from {
-          transform: rotate(0deg);
-        }
-        to {
-          transform: rotate(-360deg);
-        }
-      }
-
-      .c041 {
-        animation: rotate-clockwise 10s linear infinite;
-      }
-      .c042 {
-        animation: rotate-counterclockwise 10s linear infinite;
-      }
-
-      .endTxt {
-        align-items: baseline;
-        text-shadow: 0 0 5px rgba(255, 255, 255, 0.6),
-          /* 第一层光晕 */ 0 0 10px rgba(255, 255, 255, 0.5),
-          /* 第二层光晕 */ 0 0 15px rgba(255, 255, 255, 0.4),
-          /* 第三层光晕 */ 0 0 20px rgba(255, 255, 255, 0.3);
-        font-size: small;
-      }
-
-      .op-0 {
-        opacity: 0;
-      }
-    </style>
-  </head>
-  <body>
-    <div id="loading-cover">
-      <img src="./image/01-logo.png" alt="" style="width: 40%" />
-    </div>
-    <div
-      class="d-flex w-100 justify-content-center flex-column align-items-center"
-      style="position: absolute"
-    >
-      <img
-        src="./image/07-pic-up.png"
-        alt=""
-        style="
-          width: 45%;
-          display: none;
-          position: relative;
-          z-index: 3;
-          top: 26px;
-        "
-        class="sendTxt"
-      />
-      <img
-        src="./image/07-p-01.png"
-        alt=""
-        style="
-          width: 35%;
-          display: none;
-          position: relative;
-          z-index: 3;
-          bottom: 12px;
-        "
-        class="sendTxt"
-      />
-    </div>
-    <div
-      class="page2 gameCon position-absolute d-none flex-column align-items-center"
-    >
-      <div class="countDown d-flex justify-content-center">
-        <p style="font-family: SweiSpringCJKtc-SemiBold, sans-serif">
-          遊戲進入倒數
-        </p>
-        <p
-          style="
-            font-family: 'Melodrama', Arial, sans-serif;
-            font-size: 3.5rem;
-            font-weight: 700;
-            margin-left: 1.5rem;
-            margin-right: 1.5rem;
-            min-width: 4rem;
-            display: flex;
-            justify-content: center;
-          "
-          class="countNum"
-        >
-          10
-        </p>
-        <p style="font-family: SweiSpringCJKtc-SemiBold, sans-serif">秒</p>
-      </div>
-      <div class="showCon d-flex justify-content-center align-items-center">
-        <img class="colorBGO" src="" alt="" />
-        <div class="circle-container">
-          <img
-            src="./image/04-circle-middle-01.png"
-            alt=""
-            style="width: 140%; position: absolute"
-            class="04circle"
-          />
-          <img
-            src="./image/04-circle-middle-02.png"
-            alt=""
-            style="width: 165%; position: absolute"
-            class="04circle"
-          />
-          <img
-            src="./image/04-circle-middle-03.png"
-            alt=""
-            style="width: 190%; position: absolute"
-            class="04circle"
-          />
-          <div id="board2" class="background-circle"></div>
-          <div id="boardShadow"></div>
-          <div id="board"></div>
-        </div>
-      </div>
-      <img
-        src="./image/04-info.png"
-        alt=""
-        style="width: 75%; margin-top: 8rem"
-        class="04info"
-      />
-      <img
-        src="./image/05-info.png"
-        alt=""
-        style="width: 75%; margin-top: 7rem; display: none"
-        class="05info"
-      />
-    </div>
-    <img class="colorBG" src="./image/bg-water.png" alt="" />
-    <!-- <img class="colorBGO" src="" alt="" /> -->
-    <div class="maskPart d-none"></div>
-    <div class="container-bg d-flex flex-column">
-      <video
-        id="bg-webm"
-        loop
-        muted
-        autoplay
-        playsinline
-        style="position: absolute; width: 100%; object-fit: cover"
-      >
-        <source src="./image/bg.webm" type="video/webm" />
-        <source src="./image/bg.mp4" type="video/mp4" />
-      </video>
-      <header class="header">
-        <div class="topTxt_p1 d-flex justify-content-center pt-3 page1">
-          <img
-            src="./image/01-p-top.png"
-            alt=""
-            style="width: 40%; z-index: 1; position: relative"
-          />
-        </div>
-        <div class="topTxt_p1 d-none justify-content-center pt-4 pageH2">
-          <img
-            src="./image/02-logo.png"
-            alt=""
-            style="width: 30%; z-index: 1; position: relative"
-          />
-        </div>
-      </header>
-
-      <main
-        class="page3 content d-none justify-content-center align-items-center flex-grow-1 flex-column"
-        style="overflow: hidden"
-      >
-        <div
-          class="mainCon d-flex justify-content-center position-relative flex-column w-100 align-items-center"
-          style="transform: translateY(100%)"
-        >
-          <img src="./image/08-h1.png" alt="" style="width: 90%" class="mb-3" />
-          <!-- <img
-                  src="./image/08-h2.png"
-                  alt=""
-                  style="width: 50%; transform: translateY(15%)"
-                /> -->
-          <div
-            class="endTxt d-flex flex-column align-items-center text-white"
-            style="font-family: SweiSpringCJKtc-SemiBold, sans-serif"
-          >
-            <p>請看向前方</p>
-            <p>山岳已悄然承載你的印記</p>
-            <p>生命的漣漪正隨光影綻放</p>
-          </div>
-        </div>
-        <div class="reSet d-flex justify-content-center">
-          <div
-            class="ripples"
-            style="
-              position: relative;
-              width: 450px;
-              height: 450px;
-              display: flex;
-              justify-content: center;
-              align-items: center;
-              bottom: -20%;
-            "
-          >
-            <img
-              src="./image/end-btn-bg-05.png"
-              alt=""
-              style="width: 32%; bottom: 38.5%"
-              class="position-absolute"
-            />
-            <img
-              src="./image/end-btn-bg-02.png"
-              alt=""
-              style="width: 60%; transform-origin: center center"
-              class="position-absolute ripple1"
-            />
-            <img
-              src="./image/end-btn-bg-02.png"
-              alt=""
-              style="width: 60%; transform-origin: center center"
-              class="position-absolute ripple2"
-            />
-            <img
-              src="./image/end-btn-bg-02.png"
-              alt=""
-              style="width: 60%; transform-origin: center center"
-              class="position-absolute ripple3"
-            />
-          </div>
-        </div>
-      </main>
-
-      <main
-        class="page2 content op-0 justify-content-center align-items-center flex-grow-1 flex-column"
-      >
-        <div
-          class="mainCon d-flex justify-content-center position-relative align-items-center"
-        >
-          <img
-            src="./image/02-Rectangle-02.png"
-            alt=""
-            style="width: 108%; position: absolute"
-            class="04circle c041"
-          />
-          <img
-            src="./image/02-Rectangle-02.png"
-            alt=""
-            style="width: 125%; position: absolute"
-            class="04circle c042"
-          />
-          <!-- <img
-                  src="./image/02-bg-circle.gif"
-                  alt=""
-                  style="
-                    width: 100%;
-                    border-radius: 100%;
-                    overflow: hidden;
-                    object-fit: fill;
-                    box-shadow: 0px 0px 28px rgba(0, 0, 0, 1.2);
-                  "
-                /> -->
-          <video
-            style="
-              width: 95%;
-              border-radius: 100%;
-              overflow: hidden;
-              object-fit: fill;
-              box-shadow: 0px 0px 28px rgba(255, 255, 255, 1.2);
-            "
-            loop
-            muted
-            autoplay
-            playsinline
-          >
-            <source src="./image/02-bg-circle.webm" type="video/webm" />
-            <source src="./image/02-bg-circle.mp4" type="video/mp4" />
-          </video>
-          <div
-            class="txtCon txtCon1 position-absolute top-50 start-50 w-100"
-            style="transform: translate(-40%, -55%)"
-          >
-            <img src="./image/02-p-01.png" alt="" style="width: 80%" />
-            <img
-              src="./image/02-p-02.png"
-              alt=""
-              style="width: 80%"
-              class="mt-4"
-            />
-          </div>
-          <div
-            class="txtCon txtCon2 position-absolute top-50 start-50 w-100"
-            style="transform: translate(-40%, -55%); display: none"
-          >
-            <img src="./image/03-p-03.png" alt="" style="width: 80%" />
-            <img
-              src="./image/04-p-04.png"
-              alt=""
-              style="width: 80%"
-              class="mt-4"
-            />
-          </div>
-        </div>
-        <div
-          class="nextTip position-absolute d-flex justify-content-center"
-          style="bottom: 8%"
-        >
-          <img
-            src="./image/02-info-TouchScreen.png"
-            alt=""
-            style="width: 75%; transform: translateY(5%)"
-          />
-        </div>
-      </main>
-
-      <main
-        class="page1 content d-flex justify-content-center align-items-center flex-grow-1 flex-column"
-        style="overflow: hidden; position: absolute; width: 100%; height: 100%"
-      >
-        <div
-          class="mainCon d-flex justify-content-center flex-column align-items-center"
-        >
-          <img
-            src="./image/01-logo.png"
-            alt=""
-            style="width: 70%; transform: translateY(170%)"
-          />
-          <div class="enterP d-flex justify-content-center">
-            <div
-              class="ripples"
-              style="
-                position: relative;
-                width: 450px;
-                height: 450px;
-                display: flex;
-                justify-content: center;
-                align-items: center;
-                bottom: -20%;
-              "
-            >
-              <img
-                src="./image/start-btn-bg-05.png"
-                alt=""
-                style="width: 35%; bottom: 38%"
-                class="position-absolute"
-              />
-              <img
-                src="./image/start-circle-01.png"
-                alt=""
-                style="width: 45%; transform-origin: center center"
-                class="position-absolute ripple1"
-              />
-              <img
-                src="./image/start-circle-01.png"
-                alt=""
-                style="width: 45%; transform-origin: center center"
-                class="position-absolute ripple2"
-              />
-              <img
-                src="./image/start-circle-01.png"
-                alt=""
-                style="width: 45%; transform-origin: center center"
-                class="position-absolute ripple3"
-              />
-            </div>
-          </div>
-        </div>
-      </main>
-
-      <footer class="footer">
-        <p class="mb-0">
-          <img
-            src="./image/01-p-copyright.png"
-            alt=""
-            style="width: 50%; max-width: 15rem"
-          />
-        </p>
-      </footer>
-    </div>
-  </body>
-  <script>
-    const rows = 10;
-    const cols = 10;
-    const size = 10;
-    const board = [];
-    const socket = io("https://yuristudio.zapto.org/");
-
-    let grid = [];
-    let gameStart = false;
-    let gameOver = false;
-    let interval;
-    let gameSpeed = 250; // 初始遊戲速度
-    let isTouching = false;
-    let startTouch = false;
-
-    // 顏色數組，對應不同的顏色
-    const aliveColors = ["blue", "green", "magenta", "red"];
-    const deadColor = "white"; // 死亡的顏色
-
-    function setContainerHeight() {
-      const container = document.querySelector(".container-bg");
-      container.style.height = `${window.innerHeight}px`;
-      const bgVideo = document.querySelector("#bg-webm");
-      bgVideo.style.height = `${window.innerHeight}px`;
-    }
-
-    setContainerHeight();
-
-    const imageUrls = [
-      "./image/bg-fire.png",
-      "./image/bg-water.png",
-      "./image/bg-leaves.png",
-      "./image/bg-flower.png",
-      "./image/bg-purple.png",
-      "./image/bg-fire-circle.png",
-      "./image/bg-water-circle.png",
-      "./image/bg-leaves-circle.png",
-      "./image/bg-flower-circle.png",
-      "./image/bg-purple-circle.png",
-      "./image/bg.png",
-      "./image/bg-circle-final.png",
-      "./image/pic-cell-pink.png",
-      "./image/pic-cell-green.png",
-      "./image/pic-cell-red.png",
-      "./image/pic-cell-blue.png",
-      "./image/04-pic-ScreenMask.png",
-    ];
-
-    preloadImages(imageUrls);
-
-    $(document).ready(function () {
-      $(".page1").on("click", function () {
-        $(".page1").removeClass("d-flex");
-        $(".page1").addClass("d-none");
-        $(".pageH2").removeClass("d-none");
-        $(".pageH2").addClass("d-flex");
-        $(".page2").removeClass("d-none");
-        $(".page2").removeClass("op-0");
-        $(".page2").addClass("d-flex");
-        $(".enterP").removeClass("d-flex");
-        $(".enterP").addClass("d-none");
-      });
-
-      var p2touch = 0;
-      $(".page2").on("click", function () {
-        p2touch++;
-        if (p2touch == 1) {
-          $(".txtCon1").hide();
-          $(".txtCon2").show();
-        } else {
-          $(".txtCon2").hide();
-          $(".maskPart").removeClass("d-none");
-          $(".page2 .mainCon").removeClass("d-flex");
-          $(".page2 .mainCon").addClass("d-none");
-          $(".container-bg").css("filter", "blur(2px)");
-          $(".gameCon").css("z-index", "4");
-          $("body").css("overflow", "hidden");
-          $(".circle-container").css("display", "flex");
-          $(".nextTip").removeClass("d-flex");
-          $(".nextTip").addClass("d-none");
-        }
-      });
-      $(".reSet").on("click", function () {
-        location.reload(); // 重新加载页面
-      });
-    });
-
-    document.addEventListener("DOMContentLoaded", function () {
-      const cover = document.getElementById("loading-cover");
-      // 等待页面完全渲染后移除遮罩
-      setTimeout(() => {
-        cover.classList.add("hidden");
-      }, 2000); // 可根据需要调整延迟时间
-    });
-
-    function enableSwipeDetection() {
-      let touchStartY = 0;
-      let touchEndY = 0;
-
-      document.addEventListener("touchstart", (event) => {
-        touchStartY = event.touches[0].clientY;
-      });
-
-      document.addEventListener("touchend", (event) => {
-        touchEndY = event.changedTouches[0].clientY;
-        if (touchStartY - touchEndY > 100) {
-          sendAllCellColorsToSocket();
-          moveCircleUp();
-        }
-      });
-    }
-
-    function preloadImages(imageUrls) {
-      const images = [];
-      imageUrls.forEach((url) => {
-        const img = new Image();
-        img.src = url;
-        images.push(img);
-      });
-    }
-
-    // 初始化
-    initGrid();
-
-    // Socket
-    socket.on("connect", () => {
-      console.log("A user connected:", socket.id);
-    });
-
-    function sendAllCellColorsToSocket() {
-      console.log(allCellColors());
-      socket.emit("message", { msg: allCellColors() });
-    }
-
-    // 遊戲邏輯開始
-    // 創建棋盤並顯示
-    function initGrid() {
-      const gridElement = document.getElementById("board");
-      gridElement.innerHTML = ""; // 清空現有內容
-      for (let row = 0; row < size; row++) {
-        let rowArr = [];
-        for (let col = 0; col < size; col++) {
-          const cell = document.createElement("div");
-          cell.dataset.row = row;
-          cell.dataset.col = col;
-          cell.classList.add("cell", deadColor);
-          cell.addEventListener("touchstart", handleTouchStartII);
-          cell.addEventListener("touchmove", handleTouchMoveII);
-          cell.addEventListener("touchend", handleTouchEnd);
-          rowArr.push(deadColor);
-          gridElement.appendChild(cell);
-        }
-
-        grid.push(rowArr);
-      }
-    }
-
-    // 觸碰畫板
-    function handleTouchStartII(event) {
-      startPlay();
-      if (gameOver) return;
-      pauseGame();
-      isTouching = true;
-      const cell = event.target;
-      toggleCell(cell);
-    }
-
-    // 畫板畫畫
-    function handleTouchMoveII(event) {
-      if (!isTouching || gameStart || gameOver) return;
-      const touch = event.touches[0];
-      const element = document.elementFromPoint(touch.clientX, touch.clientY);
-      toggleCell(element);
-    }
-
-    // 改變細胞狀態
-    function toggleCell(cell) {
-      const row = parseInt(cell.dataset.row);
-      const col = parseInt(cell.dataset.col);
-      const currentColor = cell.classList[1];
-
-      if (currentColor == deadColor) {
-        console.log("toggling")
-        const toggleColor = aliveColors[Math.floor(Math.random() * aliveColors.length)]
-        cell.classList.add(toggleColor);
-        cell.classList.remove(deadColor);
-        grid[row][col] = toggleColor;
-      }
-    }
-
-    function getNeighbors(x, y) {
-      const deltas = [
-        [-1, -1],
-        [-1, 0],
-        [-1, 1],
-        [0, -1],
-        [0, 1],
-        [1, -1],
-        [1, 0],
-        [1, 1],
-      ];
-      return deltas.map(([dx, dy]) => {
-        const nx = x + dx;
-        const ny = y + dy;
-        if (nx >= 0 && nx < size && ny >= 0 && ny < size) {
-          return grid[nx][ny];
-        }
-        return deadColor;
-      });
-    }
-
-    // 更新棋盤狀態
-    function nextGeneration() {
-      const newGrid = [];
-      for (let row = 0; row < size; row++) {
-        const newRow = [];
-        for (let col = 0; col < size; col++) {
-          const nextColor = getNextState(row, col);
-          if (nextColor == deadColor) {
-            newRow.push(deadColor);
-          } else {
-            newRow.push(nextColor);
-          }
-        }
-        newGrid.push(newRow);
-      }
-
-<<<<<<< HEAD
-      console.log(grid);
-      console.log(newGrid);
-
-      // 更新网格
-      for (let row = 0; row < size; row++) {
-        for (let col = 0; col < size; col++) {
-          const cell = grid[row][col];
-          const newColor = newGrid[row][col];
-          const currentColor = cell.classList[1];
-          if (newColor !== currentColor) {
-=======
-      grid = newGrid;
-      grid.forEach((row, y) => {
-        row.forEach((color, x) => {
-          const cell = document.querySelector(
-            `[data-row="${y}"][data-col="${x}"]`
-          );
-          const currentColor = cell.classList[1]
-          
-          if (color !== deadColor) {
-            cell.classList.remove(currentColor);
-            cell.classList.add(color);
-          } else {
->>>>>>> 84ea6097
-            cell.classList.remove(currentColor);
-            cell.classList.add(deadColor);
-          }
-        })
-      })
-    }
-
-    function getNextState(x, y) {
-      const neighbors = getNeighbors(x, y);
-      const aliveNeighbors = neighbors.filter((color) =>
-        aliveColors.includes(color)
-      );
-      if (grid[x][y] !== deadColor) {
-        // 存活細胞：2 或 3 個相鄰存活細胞繼續存活
-        return aliveNeighbors.length === 2 || aliveNeighbors.length === 3
-          ? grid[x][y]
-          : deadColor;
-      } else {
-        // 死亡細胞：3 個相鄰存活細胞則重生
-        if (aliveNeighbors.length === 3) {
-          const colorCounts = aliveNeighbors.reduce((counts, color) => {
-            counts[color] = (counts[color] || 0) + 1;
-            return counts;
-          }, {});
-          return Object.keys(colorCounts).reduce((a, b) =>
-            colorCounts[a] > colorCounts[b] ? a : b
-          );
-        }
-        return deadColor;
-      }
-    }
-
-    function moveCircleUp() {
-      $(".sendTxt").hide();
-      setTimeout(() => {
-        $(".colorBGO").css({
-          transition: "transform 1s ease-out",
-          transform: "rotate(180deg) scale(0.8)",
-        });
-
-        setTimeout(() => {
-          $(".colorBG, .colorBGO").css({
-            transition: "opacity 0.5s ease-out",
-            opacity: 0,
-          });
-
-          $(".container-bg").css({
-            transition: "filter 0.5s ease-out",
-            filter: "blur(0px)",
-          });
-          $(".maskPart").addClass("d-none");
-
-          setTimeout(() => {
-            $(".colorBG").hide();
-            $(".colorBGO").hide();
-
-            $(".page2").removeClass("d-flex");
-            $(".page2").addClass("d-none");
-            $(".page3").removeClass("d-none");
-            $(".page3").addClass("d-flex");
-          }, 500);
-        }, 2500);
-      }, 100);
-      const circleContainer = document.querySelector(".circle-container");
-      circleContainer.style.transition = "transform 0.5s ease-out";
-      circleContainer.style.transform = "translateY(-200vh)";
-    }
-
-    function startPlay() {
-      if (startTouch) {
-        return;
-      }
-      startTouch = true;
-      let countdown = 10;
-      const countdownInterval = setInterval(function () {
-        $(".countNum").text(countdown);
-        // countdown--;
-        if (countdown < 0) {
-          clearInterval(countdownInterval);
-          $(".04info").hide();
-          $(".05info").show();
-          startGame();
-          stopDrawing();
-          setTimeout(function () {
-            endGame();
-            $(".colorBG").show();
-            $(".colorBGO").show();
-            $(".05info").hide();
-            $(".countDown").removeClass("d-flex");
-            $(".countDown").addClass("d-none");
-            $(".sendTxt").show();
-            $(".circle-container").css("transform", "scale(0.75)");
-            $(".colorBGO").css("transform", "scale(0.8)");
-            $(".showCon").css("transform", "translateY(25%)");
-            // $(".maskPart").addClass("d-none");
-            $(".maskPart").css({
-              "background-image": 'url("./image/bg.png")',
-              "z-index": "2",
-              filter: "brightness(0.2)",
-              opacity: "1",
-            });
-            $(".04circle").hide();
-            $(".container-bg").css("filter", " brightness(25%) blur(1px)");
-            $(".gameCon").css(
-              "transform",
-              "transform: translate(-50%, -50%) scale(0.6);"
-            );
-            enableSwipeDetection();
-          }, 5000);
-        }
-      }, 1000);
-    }
-
-    function handleTouchEnd() {
-      if (gameOver) return;
-
-      isTouching = false;
-      startGame();
-    }
-
-    // 開始遊戲
-    function startGame() {
-      console.log("start");
-      if (interval) clearInterval(interval); // 防止重複啟動
-      interval = setInterval(nextGeneration, gameSpeed); // 使用設置的速度
-      gameStart = true;
-    }
-
-    // 暫停遊戲
-    function pauseGame() {
-      console.log("pause");
-      clearInterval(interval); // 停止遊戲
-      gameStart = false;
-      gameOver = false;
-    }
-
-    function endGame() {
-      console.log("end");
-      clearInterval(interval); // 停止遊戲
-      const result = findMostFrequentString(allCellColors());
-      const boardShadow = document.getElementById("boardShadow");
-      if (result == "red") {
-        document.querySelector(".colorBG").src = "./image/bg-fire.png";
-        document.querySelector(".colorBGO").src = "./image/bg-fire-circle.png";
-        boardShadow.style.boxShadow = "0 -6px 20px 10px #C36868";
-      } else if (result == "blue") {
-        document.querySelector(".colorBG").src = "./image/bg-water.png";
-        document.querySelector(".colorBGO").src = "./image/bg-water-circle.png";
-        boardShadow.style.boxShadow = "0 -6px 20px 10px #5F73CE";
-      } else if (result == "green") {
-        document.querySelector(".colorBG").src = "./image/bg-leaves.png";
-        document.querySelector(".colorBGO").src =
-          "./image/bg-leaves-circle.png";
-        boardShadow.style.boxShadow = "0 -6px 20px 10px #4EA67E";
-      } else if (result == "magenta") {
-        document.querySelector(".colorBG").src = "./image/bg-flower.png";
-        document.querySelector(".colorBGO").src =
-          "./image/bg-flower-circle.png";
-        boardShadow.style.boxShadow = "0 -6px 20px 10px #5F1E3B";
-      } else {
-        document.querySelector(".colorBG").src = "./image/bg-purple.png";
-        document.querySelector(".colorBGO").src =
-          "./image/bg-purple-circle.png";
-        boardShadow.style.boxShadow = "0 -6px 20px 10px #5F73CE";
-      }
-      gameStart = false;
-      gameOver = true;
-    }
-
-    function findMostFrequentString(arr) {
-      const frequencyMap = {};
-
-      arr.forEach((item) => {
-        frequencyMap[item] = (frequencyMap[item] || 0) + 1;
-      });
-
-      let mostFrequentString = "";
-      let maxCount = 0;
-
-      for (let key in frequencyMap) {
-        if (frequencyMap[key] > maxCount && key !== deadColor) {
-          maxCount = frequencyMap[key];
-          mostFrequentString = key;
-        }
-      }
-
-      return mostFrequentString;
-    }
-
-    function stopDrawing() {
-      gameOver = true;
-    }
-
-    function allCellColors() {
-      const colors = [];
-      for (let r = rows - 1; r > -1; r--) {
-        for (let c = 0; c < cols; c++) {
-          const cell = document.querySelector(
-            `[data-row="${r}"][data-col="${c}"]`
-          );
-          let cellColor = cell.classList[1];
-          colors.push(cellColor);
-        }
-      }
-      return colors;
-    }
-    // 遊戲邏輯結束
-  </script>
-</html>
+<!DOCTYPE html>
+<html lang="zh-CN">
+  <head>
+    <meta charset="UTF-8" />
+    <meta
+      name="viewport"
+      content="width=device-width, initial-scale=1.0, user-scalable=no"
+    />
+    <!-- <link href="./font/stylesheet.css" rel="stylesheet" type="text/css" /> -->
+    <link
+      href="https://cdn.jsdelivr.net/npm/bootstrap@5.1.1/dist/css/bootstrap.min.css"
+      rel="stylesheet"
+      integrity="sha384-F3w7mX95PdgyTmZZMECAngseQB83DfGTowi0iMjiWaeVhAn4FJkqJByhZMI3AhiU"
+      crossorigin="anonymous"
+    />
+    <script
+      src="https://cdnjs.cloudflare.com/ajax/libs/jquery/3.7.1/jquery.min.js"
+      integrity="sha512-v2CJ7UaYy4JwqLDIrZUI/4hqeoQieOmAZNXBeQyjo21dadnwR+8ZaIJVT8EE2iyI61OV8e6M8PP2/4hpQINQ/g=="
+      crossorigin="anonymous"
+      referrerpolicy="no-referrer"
+    ></script>
+    <script src="https://cdn.socket.io/4.0.0/socket.io.min.js"></script>
+
+    <title>龍火餘燼</title>
+    <style>
+      /* styles.css */
+      @import url("./font/stylesheet.css");
+      @font-face {
+        font-family: SweiSpringCJKtc-SemiBold;
+        src: url(https://cdn.jsdelivr.net/gh/max32002/swei-spring@1.068/WebFont/CJK%20TC/SweiSpringCJKtc-SemiBold.woff2)
+            format("woff2"),
+          url(https://cdn.jsdelivr.net/gh/max32002/swei-spring@1.068/WebFont/CJK%20TC/SweiSpringCJKtc-SemiBold.woff)
+            format("woff");
+      }
+
+      * {
+        margin: 0;
+        padding: 0;
+        box-sizing: border-box;
+        line-height: 1.6;
+      }
+
+      html,
+      body {
+        /* reset default inner and outer space to avoid oversizing */
+        margin: 0;
+        padding: 0;
+        /* padding-top: 100px; */
+        height: auto;
+        width: 100%;
+        background-color: black;
+        /* background-image: url("./image/bg.png"); */
+        background-size: cover;
+        background-repeat: no-repeat;
+        background-position-y: bottom;
+      }
+
+      .content {
+        padding: 2rem;
+        overflow-x: hidden;
+      }
+
+      .footer {
+        color: white;
+        text-align: center;
+        /* margin-top: 2rem; */
+        bottom: 5px;
+        position: absolute;
+        width: 100%;
+      }
+
+      .container-bg {
+        /* width: 480px; */
+        /* height: 100vh; */
+        /*width: 100%;
+        margin-left: auto;
+        margin-right: auto; */
+        width: 100%;
+        max-width: 100%;
+        box-sizing: border-box;
+        /* background-image: url("./image/bg.gif"); */
+        position: relative;
+        background-size: cover;
+        background-repeat: no-repeat;
+        /* background-position-y: -50px; */
+        background-position: bottom;
+      }
+      .maskPart {
+        height: 90vh;
+        width: 100%;
+        max-width: 100%;
+        box-sizing: border-box;
+        background-image: url("./image/04-pic-ScreenMask.png");
+        position: absolute;
+        background-size: cover;
+        background-repeat: no-repeat;
+        opacity: 0.8;
+        background-blend-mode: overlay;
+        z-index: 3;
+        /* pointer-events: none; */
+      }
+
+      .gameCon {
+        transform: translate(-50%, -45%) scale(0.6);
+        top: 50%;
+        left: 50%;
+        transition: transform 0.5s ease-in-out;
+      }
+
+      .countDown {
+        width: 100%;
+        color: white;
+        font-size: 1.8rem;
+        transform: translateY(-6rem);
+        align-items: baseline;
+        text-shadow: 0 0 5px rgba(255, 255, 255, 0.6),
+          /* 第一层光晕 */ 0 0 10px rgba(255, 255, 255, 0.5),
+          /* 第二层光晕 */ 0 0 15px rgba(255, 255, 255, 0.4),
+          /* 第三层光晕 */ 0 0 20px rgba(255, 255, 255, 0.3);
+        z-index: 2;
+      }
+
+      .background-circle {
+        background-image: url(./image/bg-circle-final.png);
+        background-size: 88%;
+        background-position: center;
+        background-repeat: no-repeat; /* or 'repeat', 'repeat-x', 'repeat-y' */
+      }
+
+      #board {
+        position: relative;
+        display: grid;
+        grid-template-columns: repeat(10, 49px);
+        grid-template-rows: repeat(10, 47px);
+        gap: 1px;
+        border-radius: 100%;
+        overflow: hidden;
+        transform: scale(0.92);
+      }
+
+      #board2 {
+        /* display: grid; */
+        /* grid-template-columns: repeat(15, 45px);
+        grid-template-rows: repeat(15, 45px); */
+        display: flex;
+        gap: 1px;
+        border-radius: 100%;
+        overflow: hidden;
+        position: absolute;
+        width: 128%;
+        height: 128%;
+      }
+
+      #boardShadow {
+        /* display: grid; */
+        /* grid-template-columns: repeat(15, 45px);
+        grid-template-rows: repeat(15, 45px); */
+        display: flex;
+        gap: 1px;
+        border-radius: 100%;
+        overflow: hidden;
+        position: absolute;
+        width: 113%;
+        height: 113%;
+        box-shadow: 0 0px 20px 10px rgba(255, 255, 255, 0.7);
+      }
+
+      .circle-container {
+        display: none; /* Enables flexbox */
+        justify-content: center; /* Centers items horizontally */
+        align-items: center; /* Centers items vertically */
+        position: relative; /* Positions children relative to the container */
+        transition: transform 0.5s ease-in-out;
+      }
+
+      .cell {
+        width: 50px;
+        height: 50px;
+        border-radius: 50%;
+        -webkit-transition: background-color 1000ms linear;
+        -ms-transition: background-color 1000ms linear;
+        transition: background-color 1000ms linear;
+        background-size: cover; /* or 'contain', 'auto', specific size (e.g., '100px 100px') */
+        background-position: center; /* or 'top', 'bottom', 'left', 'right', etc. */
+        background-repeat: no-repeat; /* or 'repeat', 'repeat-x', 'repeat-y' */
+        /* Start the shake animation and make the animation last for 0.5 seconds */
+        animation: breathing 1.5s;
+
+        /* When the animation is finished, start again */
+        animation-iteration-count: infinite;
+        /* 讓細胞呈現圓形 */
+      }
+
+      @keyframes breathing {
+        0% {
+          -webkit-transform: scale(0.9);
+          -ms-transform: scale(0.9);
+          transform: scale(0.9);
+        }
+
+        25% {
+          -webkit-transform: scale(0.95);
+          -ms-transform: scale(0.95);
+          transform: scale(0.95);
+        }
+
+        60% {
+          -webkit-transform: scale(0.9);
+          -ms-transform: scale(0.9);
+          transform: scale(0.9);
+        }
+
+        100% {
+          -webkit-transform: scale(0.9);
+          -ms-transform: scale(0.9);
+          transform: scale(0.9);
+        }
+      }
+
+      /* 顏色數組 */
+      .magenta {
+        background-image: url(./image/pic-cell-pink.png);
+        -webkit-transition: background-color 1000ms linear;
+        -ms-transition: background-color 1000ms linear;
+        transition: background-color 1000ms linear;
+        /* 粉紅色 */
+      }
+
+      .blue {
+        background-image: url(./image/pic-cell-blue.png);
+        -webkit-transition: background-color 1000ms linear;
+        -ms-transition: background-color 1000ms linear;
+        transition: background-color 1000ms linear;
+        /* 藍色 */
+      }
+
+      .red {
+        background-image: url(./image/pic-cell-red.png);
+        -webkit-transition: background-color 1000ms linear;
+        -ms-transition: background-color 1000ms linear;
+        transition: background-color 1000ms linear;
+        /* 紅色 */
+      }
+
+      .green {
+        background-image: url(./image/pic-cell-green.png);
+        -webkit-transition: background-color 1000ms linear;
+        -ms-transition: background-color 1000ms linear;
+        transition: background-color 1000ms linear;
+        /* 綠色 */
+      }
+
+      .button-container {
+        margin-top: 100px;
+        text-align: center;
+      }
+
+      .colorBG {
+        position: absolute;
+        bottom: -15px;
+        z-index: 3;
+        width: 100%;
+        display: none;
+      }
+
+      .colorBGO {
+        position: absolute;
+        z-index: 3;
+        width: 230%;
+        display: none;
+      }
+
+      #loading-cover {
+        position: fixed;
+        top: 0;
+        left: 0;
+        width: 100%;
+        height: 100%;
+        background: black;
+        z-index: 9999;
+        display: flex;
+        justify-content: center;
+        align-items: center;
+        transition: opacity 0.8s ease; /* 渐进效果 */
+        opacity: 1; /* 初始完全不透明 */
+        display: flex;
+      }
+      #loading-cover.hidden {
+        opacity: 0;
+        pointer-events: none;
+      }
+      @keyframes ripple-effect {
+        0% {
+          transform: scale(1); /* 初始大小 */
+          opacity: 0; /* 初始不透明 */
+        }
+        50% {
+          opacity: 1; /* 最終透明 */
+        }
+        100% {
+          transform: scale(1.6); /* 最終放大 2 倍 */
+          opacity: 0; /* 最終透明 */
+        }
+      }
+
+      /* 為 .ripple2 和 .ripple3 應用動畫 */
+      .ripple2,
+      .ripple3 {
+        animation: ripple-effect 3s ease-in-out infinite; /* 3秒內循環動畫 */
+        transform-origin: center center;
+      }
+
+      /* 可以調整不同的時間延遲來讓它們不同步 */
+      .ripple2 {
+        animation-delay: 0s; /* 無延遲 */
+      }
+      .ripple3 {
+        animation-delay: 1s; /* 延遲1秒啟動 */
+      }
+
+      @keyframes rotate-clockwise {
+        from {
+          transform: rotate(0deg);
+        }
+        to {
+          transform: rotate(360deg);
+        }
+      }
+      @keyframes rotate-counterclockwise {
+        from {
+          transform: rotate(0deg);
+        }
+        to {
+          transform: rotate(-360deg);
+        }
+      }
+
+      .c041 {
+        animation: rotate-clockwise 10s linear infinite;
+      }
+      .c042 {
+        animation: rotate-counterclockwise 10s linear infinite;
+      }
+
+      .endTxt {
+        align-items: baseline;
+        text-shadow: 0 0 5px rgba(255, 255, 255, 0.6),
+          /* 第一层光晕 */ 0 0 10px rgba(255, 255, 255, 0.5),
+          /* 第二层光晕 */ 0 0 15px rgba(255, 255, 255, 0.4),
+          /* 第三层光晕 */ 0 0 20px rgba(255, 255, 255, 0.3);
+        font-size: small;
+      }
+
+      .op-0 {
+        opacity: 0;
+      }
+    </style>
+  </head>
+  <body>
+    <div id="loading-cover">
+      <img src="./image/01-logo.png" alt="" style="width: 40%" />
+    </div>
+    <div
+      class="d-flex w-100 justify-content-center flex-column align-items-center"
+      style="position: absolute"
+    >
+      <img
+        src="./image/07-pic-up.png"
+        alt=""
+        style="
+          width: 45%;
+          display: none;
+          position: relative;
+          z-index: 3;
+          top: 26px;
+        "
+        class="sendTxt"
+      />
+      <img
+        src="./image/07-p-01.png"
+        alt=""
+        style="
+          width: 35%;
+          display: none;
+          position: relative;
+          z-index: 3;
+          bottom: 12px;
+        "
+        class="sendTxt"
+      />
+    </div>
+    <div
+      class="page2 gameCon position-absolute d-none flex-column align-items-center"
+    >
+      <div class="countDown d-flex justify-content-center">
+        <p style="font-family: SweiSpringCJKtc-SemiBold, sans-serif">
+          遊戲進入倒數
+        </p>
+        <p
+          style="
+            font-family: 'Melodrama', Arial, sans-serif;
+            font-size: 3.5rem;
+            font-weight: 700;
+            margin-left: 1.5rem;
+            margin-right: 1.5rem;
+            min-width: 4rem;
+            display: flex;
+            justify-content: center;
+          "
+          class="countNum"
+        >
+          10
+        </p>
+        <p style="font-family: SweiSpringCJKtc-SemiBold, sans-serif">秒</p>
+      </div>
+      <div class="showCon d-flex justify-content-center align-items-center">
+        <img class="colorBGO" src="" alt="" />
+        <div class="circle-container">
+          <img
+            src="./image/04-circle-middle-01.png"
+            alt=""
+            style="width: 140%; position: absolute"
+            class="04circle"
+          />
+          <img
+            src="./image/04-circle-middle-02.png"
+            alt=""
+            style="width: 165%; position: absolute"
+            class="04circle"
+          />
+          <img
+            src="./image/04-circle-middle-03.png"
+            alt=""
+            style="width: 190%; position: absolute"
+            class="04circle"
+          />
+          <div id="board2" class="background-circle"></div>
+          <div id="boardShadow"></div>
+          <div id="board"></div>
+        </div>
+      </div>
+      <img
+        src="./image/04-info.png"
+        alt=""
+        style="width: 75%; margin-top: 8rem"
+        class="04info"
+      />
+      <img
+        src="./image/05-info.png"
+        alt=""
+        style="width: 75%; margin-top: 7rem; display: none"
+        class="05info"
+      />
+    </div>
+    <img class="colorBG" src="./image/bg-water.png" alt="" />
+    <!-- <img class="colorBGO" src="" alt="" /> -->
+    <div class="maskPart d-none"></div>
+    <div class="container-bg d-flex flex-column">
+      <video
+        id="bg-webm"
+        loop
+        muted
+        autoplay
+        playsinline
+        style="position: absolute; width: 100%; object-fit: cover"
+      >
+        <source src="./image/bg.webm" type="video/webm" />
+        <source src="./image/bg.mp4" type="video/mp4" />
+      </video>
+      <header class="header">
+        <div class="topTxt_p1 d-flex justify-content-center pt-3 page1">
+          <img
+            src="./image/01-p-top.png"
+            alt=""
+            style="width: 40%; z-index: 1; position: relative"
+          />
+        </div>
+        <div class="topTxt_p1 d-none justify-content-center pt-4 pageH2">
+          <img
+            src="./image/02-logo.png"
+            alt=""
+            style="width: 30%; z-index: 1; position: relative"
+          />
+        </div>
+      </header>
+
+      <main
+        class="page3 content d-none justify-content-center align-items-center flex-grow-1 flex-column"
+        style="overflow: hidden"
+      >
+        <div
+          class="mainCon d-flex justify-content-center position-relative flex-column w-100 align-items-center"
+          style="transform: translateY(100%)"
+        >
+          <img src="./image/08-h1.png" alt="" style="width: 90%" class="mb-3" />
+          <!-- <img
+                  src="./image/08-h2.png"
+                  alt=""
+                  style="width: 50%; transform: translateY(15%)"
+                /> -->
+          <div
+            class="endTxt d-flex flex-column align-items-center text-white"
+            style="font-family: SweiSpringCJKtc-SemiBold, sans-serif"
+          >
+            <p>請看向前方</p>
+            <p>山岳已悄然承載你的印記</p>
+            <p>生命的漣漪正隨光影綻放</p>
+          </div>
+        </div>
+        <div class="reSet d-flex justify-content-center">
+          <div
+            class="ripples"
+            style="
+              position: relative;
+              width: 450px;
+              height: 450px;
+              display: flex;
+              justify-content: center;
+              align-items: center;
+              bottom: -20%;
+            "
+          >
+            <img
+              src="./image/end-btn-bg-05.png"
+              alt=""
+              style="width: 32%; bottom: 38.5%"
+              class="position-absolute"
+            />
+            <img
+              src="./image/end-btn-bg-02.png"
+              alt=""
+              style="width: 60%; transform-origin: center center"
+              class="position-absolute ripple1"
+            />
+            <img
+              src="./image/end-btn-bg-02.png"
+              alt=""
+              style="width: 60%; transform-origin: center center"
+              class="position-absolute ripple2"
+            />
+            <img
+              src="./image/end-btn-bg-02.png"
+              alt=""
+              style="width: 60%; transform-origin: center center"
+              class="position-absolute ripple3"
+            />
+          </div>
+        </div>
+      </main>
+
+      <main
+        class="page2 content op-0 justify-content-center align-items-center flex-grow-1 flex-column"
+      >
+        <div
+          class="mainCon d-flex justify-content-center position-relative align-items-center"
+        >
+          <img
+            src="./image/02-Rectangle-02.png"
+            alt=""
+            style="width: 108%; position: absolute"
+            class="04circle c041"
+          />
+          <img
+            src="./image/02-Rectangle-02.png"
+            alt=""
+            style="width: 125%; position: absolute"
+            class="04circle c042"
+          />
+          <!-- <img
+                  src="./image/02-bg-circle.gif"
+                  alt=""
+                  style="
+                    width: 100%;
+                    border-radius: 100%;
+                    overflow: hidden;
+                    object-fit: fill;
+                    box-shadow: 0px 0px 28px rgba(0, 0, 0, 1.2);
+                  "
+                /> -->
+          <video
+            style="
+              width: 95%;
+              border-radius: 100%;
+              overflow: hidden;
+              object-fit: fill;
+              box-shadow: 0px 0px 28px rgba(255, 255, 255, 1.2);
+            "
+            loop
+            muted
+            autoplay
+            playsinline
+          >
+            <source src="./image/02-bg-circle.webm" type="video/webm" />
+            <source src="./image/02-bg-circle.mp4" type="video/mp4" />
+          </video>
+          <div
+            class="txtCon txtCon1 position-absolute top-50 start-50 w-100"
+            style="transform: translate(-40%, -55%)"
+          >
+            <img src="./image/02-p-01.png" alt="" style="width: 80%" />
+            <img
+              src="./image/02-p-02.png"
+              alt=""
+              style="width: 80%"
+              class="mt-4"
+            />
+          </div>
+          <div
+            class="txtCon txtCon2 position-absolute top-50 start-50 w-100"
+            style="transform: translate(-40%, -55%); display: none"
+          >
+            <img src="./image/03-p-03.png" alt="" style="width: 80%" />
+            <img
+              src="./image/04-p-04.png"
+              alt=""
+              style="width: 80%"
+              class="mt-4"
+            />
+          </div>
+        </div>
+        <div
+          class="nextTip position-absolute d-flex justify-content-center"
+          style="bottom: 8%"
+        >
+          <img
+            src="./image/02-info-TouchScreen.png"
+            alt=""
+            style="width: 75%; transform: translateY(5%)"
+          />
+        </div>
+      </main>
+
+      <main
+        class="page1 content d-flex justify-content-center align-items-center flex-grow-1 flex-column"
+        style="overflow: hidden; position: absolute; width: 100%; height: 100%"
+      >
+        <div
+          class="mainCon d-flex justify-content-center flex-column align-items-center"
+        >
+          <img
+            src="./image/01-logo.png"
+            alt=""
+            style="width: 70%; transform: translateY(170%)"
+          />
+          <div class="enterP d-flex justify-content-center">
+            <div
+              class="ripples"
+              style="
+                position: relative;
+                width: 450px;
+                height: 450px;
+                display: flex;
+                justify-content: center;
+                align-items: center;
+                bottom: -20%;
+              "
+            >
+              <img
+                src="./image/start-btn-bg-05.png"
+                alt=""
+                style="width: 35%; bottom: 38%"
+                class="position-absolute"
+              />
+              <img
+                src="./image/start-circle-01.png"
+                alt=""
+                style="width: 45%; transform-origin: center center"
+                class="position-absolute ripple1"
+              />
+              <img
+                src="./image/start-circle-01.png"
+                alt=""
+                style="width: 45%; transform-origin: center center"
+                class="position-absolute ripple2"
+              />
+              <img
+                src="./image/start-circle-01.png"
+                alt=""
+                style="width: 45%; transform-origin: center center"
+                class="position-absolute ripple3"
+              />
+            </div>
+          </div>
+        </div>
+      </main>
+
+      <footer class="footer">
+        <p class="mb-0">
+          <img
+            src="./image/01-p-copyright.png"
+            alt=""
+            style="width: 50%; max-width: 15rem"
+          />
+        </p>
+      </footer>
+    </div>
+  </body>
+  <script>
+    const rows = 10;
+    const cols = 10;
+    const size = 10;
+    const board = [];
+    const socket = io("https://yuristudio.zapto.org/");
+
+    let grid = [];
+    let gameStart = false;
+    let gameOver = false;
+    let interval;
+    let gameSpeed = 250; // 初始遊戲速度
+    let isTouching = false;
+    let startTouch = false;
+
+    // 顏色數組，對應不同的顏色
+    const aliveColors = ["blue", "green", "magenta", "red"];
+    const deadColor = "white"; // 死亡的顏色
+
+    function setContainerHeight() {
+      const container = document.querySelector(".container-bg");
+      container.style.height = `${window.innerHeight}px`;
+      const bgVideo = document.querySelector("#bg-webm");
+      bgVideo.style.height = `${window.innerHeight}px`;
+    }
+
+    setContainerHeight();
+
+    const imageUrls = [
+      "./image/bg-fire.png",
+      "./image/bg-water.png",
+      "./image/bg-leaves.png",
+      "./image/bg-flower.png",
+      "./image/bg-purple.png",
+      "./image/bg-fire-circle.png",
+      "./image/bg-water-circle.png",
+      "./image/bg-leaves-circle.png",
+      "./image/bg-flower-circle.png",
+      "./image/bg-purple-circle.png",
+      "./image/bg.png",
+      "./image/bg-circle-final.png",
+      "./image/pic-cell-pink.png",
+      "./image/pic-cell-green.png",
+      "./image/pic-cell-red.png",
+      "./image/pic-cell-blue.png",
+      "./image/04-pic-ScreenMask.png",
+    ];
+
+    preloadImages(imageUrls);
+
+    $(document).ready(function () {
+      $(".page1").on("click", function () {
+        $(".page1").removeClass("d-flex");
+        $(".page1").addClass("d-none");
+        $(".pageH2").removeClass("d-none");
+        $(".pageH2").addClass("d-flex");
+        $(".page2").removeClass("d-none");
+        $(".page2").removeClass("op-0");
+        $(".page2").addClass("d-flex");
+        $(".enterP").removeClass("d-flex");
+        $(".enterP").addClass("d-none");
+      });
+
+      var p2touch = 0;
+      $(".page2").on("click", function () {
+        p2touch++;
+        if (p2touch == 1) {
+          $(".txtCon1").hide();
+          $(".txtCon2").show();
+        } else {
+          $(".txtCon2").hide();
+          $(".maskPart").removeClass("d-none");
+          $(".page2 .mainCon").removeClass("d-flex");
+          $(".page2 .mainCon").addClass("d-none");
+          $(".container-bg").css("filter", "blur(2px)");
+          $(".gameCon").css("z-index", "4");
+          $("body").css("overflow", "hidden");
+          $(".circle-container").css("display", "flex");
+          $(".nextTip").removeClass("d-flex");
+          $(".nextTip").addClass("d-none");
+        }
+      });
+      $(".reSet").on("click", function () {
+        location.reload(); // 重新加载页面
+      });
+    });
+
+    document.addEventListener("DOMContentLoaded", function () {
+      const cover = document.getElementById("loading-cover");
+      // 等待页面完全渲染后移除遮罩
+      setTimeout(() => {
+        cover.classList.add("hidden");
+      }, 2000); // 可根据需要调整延迟时间
+    });
+
+    function enableSwipeDetection() {
+      let touchStartY = 0;
+      let touchEndY = 0;
+
+      document.addEventListener("touchstart", (event) => {
+        touchStartY = event.touches[0].clientY;
+      });
+
+      document.addEventListener("touchend", (event) => {
+        touchEndY = event.changedTouches[0].clientY;
+        if (touchStartY - touchEndY > 100) {
+          sendAllCellColorsToSocket();
+          moveCircleUp();
+        }
+      });
+    }
+
+    function preloadImages(imageUrls) {
+      const images = [];
+      imageUrls.forEach((url) => {
+        const img = new Image();
+        img.src = url;
+        images.push(img);
+      });
+    }
+
+    // 初始化
+    initGrid();
+
+    // Socket
+    socket.on("connect", () => {
+      console.log("A user connected:", socket.id);
+    });
+
+    function sendAllCellColorsToSocket() {
+      console.log(allCellColors());
+      socket.emit("message", { msg: allCellColors() });
+    }
+
+    // 遊戲邏輯開始
+    // 創建棋盤並顯示
+    function initGrid() {
+      const gridElement = document.getElementById("board");
+      gridElement.innerHTML = ""; // 清空現有內容
+      for (let row = 0; row < size; row++) {
+        let rowArr = [];
+        for (let col = 0; col < size; col++) {
+          const cell = document.createElement("div");
+          cell.dataset.row = row;
+          cell.dataset.col = col;
+          cell.classList.add("cell", deadColor);
+          cell.addEventListener("touchstart", handleTouchStartII);
+          cell.addEventListener("touchmove", handleTouchMoveII);
+          cell.addEventListener("touchend", handleTouchEnd);
+          rowArr.push(deadColor);
+          gridElement.appendChild(cell);
+        }
+
+        grid.push(rowArr);
+      }
+    }
+
+    // 觸碰畫板
+    function handleTouchStartII(event) {
+      startPlay();
+      if (gameOver) return;
+      pauseGame();
+      isTouching = true;
+      const cell = event.target;
+      toggleCell(cell);
+    }
+
+    // 畫板畫畫
+    function handleTouchMoveII(event) {
+      if (!isTouching || gameStart || gameOver) return;
+      const touch = event.touches[0];
+      const element = document.elementFromPoint(touch.clientX, touch.clientY);
+      toggleCell(element);
+    }
+
+    // 改變細胞狀態
+    function toggleCell(cell) {
+      const row = parseInt(cell.dataset.row);
+      const col = parseInt(cell.dataset.col);
+      const currentColor = cell.classList[1];
+
+      if (currentColor == deadColor) {
+        console.log("toggling");
+        const toggleColor =
+          aliveColors[Math.floor(Math.random() * aliveColors.length)];
+        cell.classList.add(toggleColor);
+        cell.classList.remove(deadColor);
+        grid[row][col] = toggleColor;
+      }
+    }
+
+    function getNeighbors(x, y) {
+      const deltas = [
+        [-1, -1],
+        [-1, 0],
+        [-1, 1],
+        [0, -1],
+        [0, 1],
+        [1, -1],
+        [1, 0],
+        [1, 1],
+      ];
+      return deltas.map(([dx, dy]) => {
+        const nx = x + dx;
+        const ny = y + dy;
+        if (nx >= 0 && nx < size && ny >= 0 && ny < size) {
+          return grid[nx][ny];
+        }
+        return deadColor;
+      });
+    }
+
+    // 更新棋盤狀態
+    function nextGeneration() {
+      const newGrid = [];
+      for (let row = 0; row < size; row++) {
+        const newRow = [];
+        for (let col = 0; col < size; col++) {
+          const nextColor = getNextState(row, col);
+          if (nextColor == deadColor) {
+            newRow.push(deadColor);
+          } else {
+            newRow.push(nextColor);
+          }
+        }
+        newGrid.push(newRow);
+      }
+
+      grid = newGrid;
+      grid.forEach((row, y) => {
+        row.forEach((color, x) => {
+          const cell = document.querySelector(
+            `[data-row="${y}"][data-col="${x}"]`
+          );
+          const currentColor = cell.classList[1];
+
+          if (color !== deadColor) {
+            cell.classList.remove(currentColor);
+            cell.classList.add(color);
+          } else {
+            cell.classList.remove(currentColor);
+            cell.classList.add(deadColor);
+          }
+        });
+      });
+    }
+
+    function getNextState(x, y) {
+      const neighbors = getNeighbors(x, y);
+      const aliveNeighbors = neighbors.filter((color) =>
+        aliveColors.includes(color)
+      );
+      if (grid[x][y] !== deadColor) {
+        // 存活細胞：2 或 3 個相鄰存活細胞繼續存活
+        return aliveNeighbors.length === 2 || aliveNeighbors.length === 3
+          ? grid[x][y]
+          : deadColor;
+      } else {
+        // 死亡細胞：3 個相鄰存活細胞則重生
+        if (aliveNeighbors.length === 3) {
+          const colorCounts = aliveNeighbors.reduce((counts, color) => {
+            counts[color] = (counts[color] || 0) + 1;
+            return counts;
+          }, {});
+          return Object.keys(colorCounts).reduce((a, b) =>
+            colorCounts[a] > colorCounts[b] ? a : b
+          );
+        }
+        return deadColor;
+      }
+    }
+
+    function moveCircleUp() {
+      $(".sendTxt").hide();
+      setTimeout(() => {
+        $(".colorBGO").css({
+          transition: "transform 1s ease-out",
+          transform: "rotate(180deg) scale(0.8)",
+        });
+
+        setTimeout(() => {
+          $(".colorBG, .colorBGO").css({
+            transition: "opacity 0.5s ease-out",
+            opacity: 0,
+          });
+
+          $(".container-bg").css({
+            transition: "filter 0.5s ease-out",
+            filter: "blur(0px)",
+          });
+          $(".maskPart").addClass("d-none");
+
+          setTimeout(() => {
+            $(".colorBG").hide();
+            $(".colorBGO").hide();
+
+            $(".page2").removeClass("d-flex");
+            $(".page2").addClass("d-none");
+            $(".page3").removeClass("d-none");
+            $(".page3").addClass("d-flex");
+          }, 500);
+        }, 2500);
+      }, 100);
+      const circleContainer = document.querySelector(".circle-container");
+      circleContainer.style.transition = "transform 0.5s ease-out";
+      circleContainer.style.transform = "translateY(-200vh)";
+    }
+
+    function startPlay() {
+      if (startTouch) {
+        return;
+      }
+      startTouch = true;
+      let countdown = 10;
+      const countdownInterval = setInterval(function () {
+        $(".countNum").text(countdown);
+        // countdown--;
+        if (countdown < 0) {
+          clearInterval(countdownInterval);
+          $(".04info").hide();
+          $(".05info").show();
+          startGame();
+          stopDrawing();
+          setTimeout(function () {
+            endGame();
+            $(".colorBG").show();
+            $(".colorBGO").show();
+            $(".05info").hide();
+            $(".countDown").removeClass("d-flex");
+            $(".countDown").addClass("d-none");
+            $(".sendTxt").show();
+            $(".circle-container").css("transform", "scale(0.75)");
+            $(".colorBGO").css("transform", "scale(0.8)");
+            $(".showCon").css("transform", "translateY(25%)");
+            // $(".maskPart").addClass("d-none");
+            $(".maskPart").css({
+              "background-image": 'url("./image/bg.png")',
+              "z-index": "2",
+              filter: "brightness(0.2)",
+              opacity: "1",
+            });
+            $(".04circle").hide();
+            $(".container-bg").css("filter", " brightness(25%) blur(1px)");
+            $(".gameCon").css(
+              "transform",
+              "transform: translate(-50%, -50%) scale(0.6);"
+            );
+            enableSwipeDetection();
+          }, 5000);
+        }
+      }, 1000);
+    }
+
+    function handleTouchEnd() {
+      if (gameOver) return;
+
+      isTouching = false;
+      startGame();
+    }
+
+    // 開始遊戲
+    function startGame() {
+      console.log("start");
+      if (interval) clearInterval(interval); // 防止重複啟動
+      interval = setInterval(nextGeneration, gameSpeed); // 使用設置的速度
+      gameStart = true;
+    }
+
+    // 暫停遊戲
+    function pauseGame() {
+      console.log("pause");
+      clearInterval(interval); // 停止遊戲
+      gameStart = false;
+      gameOver = false;
+    }
+
+    function endGame() {
+      console.log("end");
+      clearInterval(interval); // 停止遊戲
+      const result = findMostFrequentString(allCellColors());
+      const boardShadow = document.getElementById("boardShadow");
+      if (result == "red") {
+        document.querySelector(".colorBG").src = "./image/bg-fire.png";
+        document.querySelector(".colorBGO").src = "./image/bg-fire-circle.png";
+        boardShadow.style.boxShadow = "0 -6px 20px 10px #C36868";
+      } else if (result == "blue") {
+        document.querySelector(".colorBG").src = "./image/bg-water.png";
+        document.querySelector(".colorBGO").src = "./image/bg-water-circle.png";
+        boardShadow.style.boxShadow = "0 -6px 20px 10px #5F73CE";
+      } else if (result == "green") {
+        document.querySelector(".colorBG").src = "./image/bg-leaves.png";
+        document.querySelector(".colorBGO").src =
+          "./image/bg-leaves-circle.png";
+        boardShadow.style.boxShadow = "0 -6px 20px 10px #4EA67E";
+      } else if (result == "magenta") {
+        document.querySelector(".colorBG").src = "./image/bg-flower.png";
+        document.querySelector(".colorBGO").src =
+          "./image/bg-flower-circle.png";
+        boardShadow.style.boxShadow = "0 -6px 20px 10px #5F1E3B";
+      } else {
+        document.querySelector(".colorBG").src = "./image/bg-purple.png";
+        document.querySelector(".colorBGO").src =
+          "./image/bg-purple-circle.png";
+        boardShadow.style.boxShadow = "0 -6px 20px 10px #5F73CE";
+      }
+      gameStart = false;
+      gameOver = true;
+    }
+
+    function findMostFrequentString(arr) {
+      const frequencyMap = {};
+
+      arr.forEach((item) => {
+        frequencyMap[item] = (frequencyMap[item] || 0) + 1;
+      });
+
+      let mostFrequentString = "";
+      let maxCount = 0;
+
+      for (let key in frequencyMap) {
+        if (frequencyMap[key] > maxCount && key !== deadColor) {
+          maxCount = frequencyMap[key];
+          mostFrequentString = key;
+        }
+      }
+
+      return mostFrequentString;
+    }
+
+    function stopDrawing() {
+      gameOver = true;
+    }
+
+    function allCellColors() {
+      const colors = [];
+      for (let r = rows - 1; r > -1; r--) {
+        for (let c = 0; c < cols; c++) {
+          const cell = document.querySelector(
+            `[data-row="${r}"][data-col="${c}"]`
+          );
+          let cellColor = cell.classList[1];
+          colors.push(cellColor);
+        }
+      }
+      return colors;
+    }
+    // 遊戲邏輯結束
+  </script>
+</html>